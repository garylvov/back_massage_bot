--- conflicted
+++ resolved
@@ -56,17 +56,10 @@
 # Copy post-entry hooks
 COPY --chown=${USERNAME}:${USERNAME} back_massage_bot/post-entry-hooks.sh /back_massage_bot/post-entry-hooks.sh
 
-<<<<<<< HEAD
+
 # Install package
 RUN pip install -r /back_massage_bot/requirements.txt && pip install -e /back_massage_bot
 # Bug patch
 RUN mamba install -y tinyxml2==10.0.0
 # Ensure conda environment is activated for interactive sessions
-RUN echo "conda activate back_massage_bot" >> ~/.bashrc
-=======
-# Download DensePose models using pixi tasks
-RUN cd /back_massage_bot && pixi run get-all-models
-
-# Run post-entry hooks to set up environment
-RUN bash /back_massage_bot/post-entry-hooks.sh
->>>>>>> e6682b83
+RUN echo "conda activate back_massage_bot" >> ~/.bashrc