# Combine a Robot Arm, a Sensor that creates Point Clouds, and a massage gun to give back massages.

This monorepo completes EECE 4792 - Electrical and Computer Engineering Capstone 2 at Northeastern for [Gary Lvov](https://garylvov.com), [Tim Bennett](https://www.linkedin.com/in/timothy-o-bennett/), [Xander Ingare](https://www.linkedin.com/in/alexander-ingare/), [Ben Yoon](https://www.linkedin.com/in/ben-yoon2003/), and [Vinay Balaji](https://www.linkedin.com/in/vinayajiteshbalaji/).

Our group extends our utmost gratitude to [Nathalie Hager](https://www.linkedin.com/in/nathalie-hager/) for gifting Gary the Kinova Jaco 2 arm that made this project possible. 

Although this project heavily targets the Kinova Jaco 2 robot arm and Intel RealSense L515 depth camera platforms, it could
be easily adapted to other arms as long as they support Cartesian planning with [MoveIt2](https://moveit.picknik.ai/main/index.html),
and other sensors, as long as they provide point cloud information. The base vision and motion planning code in ``back_massage_bot`` wouldn't need to change 
at all; only the ROS 2 integration in ``ws/src/main_ros`` and would have to be adapted to build and launch the new platform.

<<<<<<< HEAD
=======
Some personal notes: I think some of the best parts of this repo include the self-contained setup with the [RoboStack Integration](https://robostack.github.io/) and Mamba/Docker.
Now, I use Pixi with RoboStack and Docker for my projects (with a more unified environment manifest) but this was a fun experiment to do a completely self-contained ML + ROS 2 environment that gave me a lot of great ideas for the next time.
This repo is a definitely little rough around the edges as I was rushing to finish it in time (I'll confess our vision is better than our motion planning).
>>>>>>> 70f3ae88

# Installation

#### Pre-Requisites / System Information

This project is designed to be ran on an ```x86``` Linux computer within Docker containers running the NVIDIA container toolkit (CUDA/GPU Passthrough), so Linux/an NVIDA GPU is required.
We've tested on Ubuntu 22.04, but it should work on other Ubuntu versions as well.
If your Ubuntu/Linux computer has an NVIDIA GPU that's not yet configured, set it up along with the NVIDIA Docker container toolkit according to [these instructions](https://github.com/garylvov/dev_env/tree/main/setup_scripts/nvidia).


#### Cloning the Repo and Submodules
To get started, run the following.
```
git clone https://github.com/garylvov/back_massage_bot/ && \
cd back_massage_bot && git submodule init && git submodule update && \
sudo apt install pre-commit && pre-commit install && sudo apt install cppcheck cpplint clang-format # Optional for enforcing linting
```
#### Project Permissions (USB and Network)

To run this project, you may need to enable certain permissions. Make sure to unplug the camera and the robot arm prior to running
so that permissions are set properly.
For permissions, review ```set_permissions.sh``` before running it with the following.
```
sudo bash set-permissions.sh
```

### Docker Dev Guide (EZPZ)

We use Docker to simplify the installation of this repo. All dependencies are automatically installed in the Docker image from
this repository alone to prevent painstaking setup steps.

Using the [stored image from Dockerhub](https://hub.docker.com/r/garylvov/back_massage_bot/tags) for ROS 2 and Python/C++ development, run the following. Make sure that all
USB devices are plugged in prior to running the following. If a device is unplugged, then the container needs to be restarted.
```
bash pull_run_overlay.sh
```

You should now have a terminal from where to run commands, with all dependencies installed.
Your computer directories are symlinked into the container so local changes in the cloned repo are reflected within the container when running. 
The ``back_massage_bot`` directory is symlinked into the container at ``/back_massage_bot``,
and the ``ws/src`` directory is symlinked into the container at ``/ws/src``.
Once inside of the container, you should source the post entry hooks prior to running any commands as following.
```
source post-entry-hooks.sh
```

If you'd like to enter a new terminal window within an existing running container, you can run the following in a new window.
```
python3 docker.py --dive
```

To launch the entire system (either within the container, or outside), assuming that everything is plugged in (L515, Kinova, Massage ESP 32) prior
to starting the container, and the permissions were set earlier, run the following.

```
bash entrypoint.sh
```

If a dependency is desirable to prototype with, it can be temporarily added in this project's top level ``Dockerfile`` until it can be added to the stored image in Dockerhub (built from ```ws/src/main_ros/Dockerfile```)

<details>
<summary>Click to see how to build and upload images to Dockerhub </summary>
For ROS 2 and Python/C++ development with the image to be pushed to Dockerhub in the future, run the following.

```
bash build.sh && bash develop.sh # (for pure Python with no ROS, run bash back_massage_bot/develop.sh)
```

To push an updated image to Dockerhub, run the following (only works for @garylvov due to Dockerhub permissions, but provided for reference).

```
bash build_and_push_image.sh -h
```
</details>


# Model Training To Find Massage Candidate Regions

We transform the point cloud of the massage table and person into a 2D binary occupancy grid to create a low-dimensional environmental representation, making it easier to train instance segmentation models that identify massage candidate regions on the human body. 
This approach offers key advantages over direct point cloud segmentation: the low-dimensional nature of these representations enables straightforward synthetic generation of automatically labeled training data, as binary images are simpler to generate/auto label than point clouds. Segmentation bounding boxes are transformed to identify massage regions in 3D in the original point cloud.

![plot](assets/cloud_to_grid.gif)

Our model is a simple fine-tuned ``Yolov11`` from Ultralytics, trained exclusively on synthetic data, with good zero-shot transfer
performance on real data. Fine tuned weights are available in the ``back_massage_bot/src/back_massage_bot/models/third_runs_the_charm/weights`` directory. 

We trained on 200k synthetically generated images on [@garylvov 's beloved 4 GPU rig](https://garylvov.com/projects/minerva/). 
On the rig, data generation takes less than five minutes, and training takes less than 3 hours while tuning all possible parameters in the network.
Although our synthetic data is very noisy, and doesn't look super similar to real data, there is enough information to train a decent model that works zero-shot on real data.
We generate human-like synthetic data from rough random range approximations of the ratios of a human body, and use a combination of augmentations to make the model robust to noise. The model works best when a person's arms are not in contact with their torso.


<p align="center">
  <img src="assets/region_selector.gif" width="30%" style="max-height: 400px; object-fit: contain;" />
  <img src="back_massage_bot/src/back_massage_bot/models/third_runs_the_charm/train_batch1.jpg" width="30%" style="max-height: 400px; object-fit: contain;" />
</p>



All training is done within the Docker container. Training can be done either in the base python only docker image
(``bash back_massage_bot/build.sh && bash back_massage_bot/develop.sh``) or in the overall project image (``bash pull_run_overlay.sh``).

To replicate our training process, generate the synthetic data, and then launch training.

The generate synthetic training images, run the following.

```
# Generate 100k samples training data on all cores
python3 /back_massage_bot/src/back_massage_bot/synthetic_data_gen.py --num_workers $(nproc) --dir /back_massage_bot/src/back_massage_bot/data/train --num_samples 100000 
# Generate validation dataset
python3 /back_massage_bot/src/back_massage_bot/synthetic_data_gen.py --num_workers $(nproc) --dir /back_massage_bot/src/back_massage_bot/data/valid --num_samples 1000
```

To train the network, run the following. You may wish to adjust the devices in the script
as well as the batch size to reflect your hardware configuration. The default configuration is for ``4x 24Gb`` GPUs.

```
python3 /back_massage_bot/src/back_massage_bot/train.py
```

We ended up doing some aggressive fine-tuning in a second stage of 100k images (for 200k images total) to get around imperfections in the synthetic data, starting with the previously trained model. We realized that the synthetic dataset overshoots the size of the torso, and doesn't detect the
head, so in the fine tuning model, we turn off circular noise that could be mistaken for the head, shrink the size of the torso bounding box, and make the ultralytics augmentations less aggressive. We continued from the previous model checkpoint to save training time; it is likely
that simply running the fine-tuning script from scratch (base pre-trained YOLOv11)would have yielded similar results. Reducing the ultralytics default augmentations took two tries, and it worked much better when we reduced shearing.

```
# Get rid of the existing data
rm -rf /back_massage_bot/src/back_massage_bot/data/train/ && rm -rf /back_massage_bot/src/back_massage_bot/data/valid/
# Generate 30k samples fine-tune data on all cores
python3 /back_massage_bot/src/back_massage_bot/synthetic_data_gen.py --num_workers $(nproc) --dir /back_massage_bot/src/back_massage_bot/data/train --num_samples 100000 --fine-tune-torso
# Generate validation dataset
python3 /back_massage_bot/src/back_massage_bot/synthetic_data_gen.py --num_workers $(nproc) --dir /back_massage_bot/src/back_massage_bot/data/valid --num_samples 1000 --fine-tune-torso
# Start fine-tuning (more like retraining tbh ;) ) 
python3 /back_massage_bot/src/back_massage_bot/fine_tune.py
```

We tried to use zero-shot pretrained models, to no success, which motivated our custom yolo fine-tuning.

- We first tried Facebook's DensePose. 
 We found that the segmentation performance when the person wasn't facing the camera was poor,
and on the massage table, the person never faces the camera. 
  Additionally, we found that the L515 RGB isn't well aligned with the depth despite our best efforts, making it unsuitable 
  for our point cloud-based motion planning
- We tried Human3D (Takmaz, Schult, et. al ICCV 2023) segmentation. We found it difficult to run inference with the repository, and 
when we did get it to work, it failed to identify any humans in our point cloud, likely due to sampling differences between the 
synthetic data and our point cloud.
- We also tried PointSAM to use Segment Anything on Point Clouds; this couldn't identify unique regions.


# Motion Planning on Massage Candidate Regions

<<<<<<< HEAD

Our motion planning does rely on knowing two extrinsic transforms (see the next section for more information).
=======
We rely on the extrinsic transform (see next section) to transform the sensor point cloud into the arm frame.
>>>>>>> 70f3ae88

We basically sample points on the back region (split into further regions from the YOLO bbx with a simple heuristic), order them from left to right and from top down, and then plan a position offset by the massage gun tip
to the arm planning frame. 
We have to do some niave gravity compensation: with a stronger arm this step would not needed.

We also add collision objects to the scene from the ```all.scene``` package from the ROS workspace, adjusted to ensure maximum safety.


# Extrinsic Determination (Depth Camera to Robot Transform, and Massage Gun to Robot Transform)
TODO: Update to reflect default values being set in script directly and from TF lookup directly.

The depth camera to robot extrinsic transform, needed to transform percieved points from the camera to points 
to visit with the robot arm, is found by a tool that @garylvov created. 
This tool is in a prototype stage, and unfortunately can't yet be released. 
This tool will be released by September 2025.
See [this page](https://garylvov.com/projects/extrinsic_cal/) for a teaser.

The tool works by constructing a synthetic robot mesh using the robot's URDF and joint positions, 
then applies ICP to align the mesh with the depth sensor's view of the robot to solve for the extrinsic transform.

The tool publishes a transform the ```depth_camera_optical_frame``` link to the base of the robot arm.

To populate transform, set up the camera in a known location relative to the base of the arm, or measure the camera location, or perform some eye-to-hand calibration routine (such as placing an april tag near the base of the arm 
at a known location, then localizing from the camera to the april tag). Then, publish this transform

The massage gun to robot hand extrinsic transform was measured from CAD and confirmed in the real world. If the CAD from ``hardware/cad``
is used, the massage gun is the same/oriented the same as ours, then the values within the default config file ```plan_massage.py``` should be sufficient.

The default file also includes a niave crop of the massage table in the robot's base frame to enable easier downstream processing.


# Hardware Setup

We set up a camera on a tripod, as high as possible, facing downwards towards a person laying on a massage
table to get as close to a top-down view as possible. The robot arm is placed at a rough known location relative to the massage table.\
We modified a massage gun to be powered by wire so that we don't need to rechage the battery.

We designed/3D printed two adapters found in ```hardware/CAD``` to mount a massage gun to the 
Kinova. We also zip-tied the mount a lot to ensure that there was no movement. We also
added drilled a pin to prevent rotation of the massage gun within the adapted.

TODO: Add more information about our hardware/ESP32 wiring here, and our table setup.


# Project Structure Overview

We intentionally seperate purely pythonic dependencies in ```back_massage_bot```, as to not require ROS 
for things such as model training. The ROS image is built on top of the python only image, also building the
```ws/src``` ROS workspace.

```
back_massage_bot/ # PROJECT_DIR
|-ws/src/ # Houses all ROS 2 packages. Each group of packages must have a corresponding dockerfile.
|------/main_ros/ # Example package parent folder, all subfolders share dependencies
|---------------/kinova-ros2/ # Kinova Submodule (May be graduated to forked copy)
|---------------/back_massage_bot_ros2/ # TODO: uses back_massage_bot python lib
|---------------/Dockerfile
|---------------/build.sh # builds ROS and the workspace on top of the python only dev
|---------------/develop.sh # Run ROS/C++ dev on top of python only dev
|---------------/post-entry-hooks.sh
|---------------/entrypoint.sh
|------/user_interfaces/
|-back_massage_bot/ # Where Python Stuff Lives
|-------------/src/back_massage_bot/ # Python Lib No ROS
|------------------------------/__init__.py
|-------------/pyproject.toml
|-------------/requirements.txt
|-------------/environment.yaml # For Conda
|-------------/Dockerfile
|-------------/build.sh # to build python only dev
|-------------/develop.sh # To run python only dev
|-------------/post-entry-hooks.sh
|-------------/entrypoint.sh
|----/Dockerfile
|----/build.sh
|----/develop.sh
|----/post-entry-hooks.sh
|----/entrypoint.sh
|-hardware/
|----------/CAD/ # All CAD related things for this project.
|---------/USB_README.md/ # How to deal with USB Devices described
|---------/99-realsense-libusb.rules
|---------/setup-udev-rules.bash # Set USB rules and permissions
|-docker.py # Thin wrapper to simplify docker commands
|-pull_run_overlay.sh # Pull the pre-built docker hub image, and run it.
|-Dockerfile # temporary deps, until they can be graduated to the pre-built image.
|-build.sh # Build all docker containers for this project from source with no cache
|-entrypoint.sh # Launch all docker containers for this project, and launch their entrypoints
|-set-permissions.sh # Setup usb permissions
|-README.md # You are here
```

# Contribution Guidelines

- To merge code into main, open a Pull Request.
Make sure to check formatting with ```pre-commit run --all-files```.
- Development should be done within a Docker container.
Docker containers running on Ubuntu Linux with CUDA are considered the highest source of truth.
- **Do not source system ROS within the docker container or conda environment** (this is because of our use of [RoboStack](https://robostack.github.io/GettingStarted.html).)
- For each new functionality, please make sure to update the ``README.md``.
- For each new piece of software that may include third-party dependencies, please include a reproducible method to automatically build/install that software along with its dependencies.
This can be achieved through modifying an existing ``Dockerfile``/```environment.yml```, or maybe adding a new GitHub Submodule.
See ``ws/src/main_ros`` for an example of automatic building/installation of software with dependencies.
If the software conflicts with existing Docker images, please provide a new directory with a new ``Dockerfile`` for that software.
As long as ROS 2 is installed in all Docker images, several images can be used cohesively while communicating with each other.
  The ``Dockerfile`` should auto-install any third-party dependencies along with the software.
  The work directory of the Dockerfile should include a copied over ``post-entry-hooks.sh`` and ``entrypoint.sh``
  -  Please include a ``build.sh`` that has the command to build the ``Dockerfile`` from the topmost folder (like in
      ``ws/src/main_ros/build.sh``).
  -  Please include a ``develop.sh`` that has the command to enter your docker container in interactive mode, with the directories symlinked to the main computer so that
     changes made outside of the docker container are also reflected within the docker container (like in
      ``ws/src/main_ros/develop.sh``)
  - Please include a ``post-entry-hooks.sh``.
  If something isn't possible to set persistently in an ```ENV``` variable in the Dockerfile while in interactive mode, put it here, like in ``ws/src/main_ros/post-entry-hooks.sh``
  - Please include a ``entrypoint.sh`` that deploys all of the software once in the container, like in ``ws/src/main_ros/entrypoint.sh``
- All USB devices should have [static rules](https://msadowski.github.io/linux-static-port/).
The rules should be reflected in ``hardware``, and should be automatically installed by ``set-permissions.bash``.


# Troubleshooting

As a temporary measure, the firewall can be disabled with the following.
This only is needed if ```ros2 topic echo <TOPIC>``` doesn't work while the topic shows up
with ```ros2 topic list```, or the ROS 2 daemon keeps crashing.
```
sudo ufw disable # run sudo ufw enable when finished.
```

# Disclaimer

This repo is not maintained and is for reference only.<|MERGE_RESOLUTION|>--- conflicted
+++ resolved
@@ -9,12 +9,10 @@
 and other sensors, as long as they provide point cloud information. The base vision and motion planning code in ``back_massage_bot`` wouldn't need to change 
 at all; only the ROS 2 integration in ``ws/src/main_ros`` and would have to be adapted to build and launch the new platform.
 
-<<<<<<< HEAD
-=======
+
 Some personal notes: I think some of the best parts of this repo include the self-contained setup with the [RoboStack Integration](https://robostack.github.io/) and Mamba/Docker.
 Now, I use Pixi with RoboStack and Docker for my projects (with a more unified environment manifest) but this was a fun experiment to do a completely self-contained ML + ROS 2 environment that gave me a lot of great ideas for the next time.
 This repo is a definitely little rough around the edges as I was rushing to finish it in time (I'll confess our vision is better than our motion planning).
->>>>>>> 70f3ae88
 
 # Installation
 
@@ -164,13 +162,6 @@
 
 
 # Motion Planning on Massage Candidate Regions
-
-<<<<<<< HEAD
-
-Our motion planning does rely on knowing two extrinsic transforms (see the next section for more information).
-=======
-We rely on the extrinsic transform (see next section) to transform the sensor point cloud into the arm frame.
->>>>>>> 70f3ae88
 
 We basically sample points on the back region (split into further regions from the YOLO bbx with a simple heuristic), order them from left to right and from top down, and then plan a position offset by the massage gun tip
 to the arm planning frame. 
